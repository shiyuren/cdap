package com.continuuity.gateway.handlers;

import com.continuuity.app.store.ServiceStore;
import com.continuuity.common.conf.Constants;
import com.continuuity.common.twill.ReactorServiceManager;
import com.continuuity.gateway.auth.Authenticator;
import com.continuuity.gateway.handlers.util.AbstractAppFabricHttpHandler;
import com.continuuity.http.HttpResponder;
import com.google.gson.Gson;
import com.google.gson.JsonObject;
import com.google.inject.Inject;
import org.jboss.netty.handler.codec.http.HttpRequest;
import org.jboss.netty.handler.codec.http.HttpResponseStatus;

import java.util.ArrayList;
import java.util.HashMap;
import java.util.List;
import java.util.Map;
import java.util.SortedSet;
import java.util.TreeSet;
import javax.ws.rs.GET;
import javax.ws.rs.PUT;
import javax.ws.rs.Path;
import javax.ws.rs.PathParam;

/**
 * Monitor Handler returns the status of different discoverable services
 */
@Path(Constants.Gateway.GATEWAY_VERSION)
public class MonitorHandler extends AbstractAppFabricHttpHandler {
  private final Map<String, ReactorServiceManager> reactorServiceManagementMap;
  private static final String STATUSOK = Constants.Monitor.STATUS_OK;
  private static final String STATUSNOTOK = Constants.Monitor.STATUS_NOTOK;
  private static final String NOTAPPLICABLE = "NA";
  private static final Gson GSON = new Gson();
  private final ServiceStore serviceStore;

  @Inject
  public MonitorHandler(Authenticator authenticator, Map<String, ReactorServiceManager> serviceMap,
                        ServiceStore serviceStore) throws Exception {
    super(authenticator);
    this.reactorServiceManagementMap = serviceMap;
    this.serviceStore = serviceStore;
  }

  /**
   * Returns the number of instances of Reactor Services
   */
  @Path("/system/services/{service-name}/instances")
  @GET
  public void getServiceInstance(final HttpRequest request, final HttpResponder responder,
<<<<<<< HEAD
                                 @PathParam("service-name") final String serviceName) throws Exception {
    final Map<String, String> instances = new HashMap<String, String>();
    if (reactorServiceManagementMap.containsKey(serviceName)) {
      int actualInstance = reactorServiceManagementMap.get(serviceName).getInstances();
      instances.put("provisioned", String.valueOf(actualInstance));
      instances.put("requested", String.valueOf(getSystemServiceInstanceCount(serviceName)));
      responder.sendString(HttpResponseStatus.OK, GSON.toJson(instances));
=======
                                 @PathParam("service-name") String serviceName) {
    JsonObject reply = new JsonObject();
    if (!reactorServiceManagementMap.containsKey(serviceName)) {
      responder.sendString(HttpResponseStatus.BAD_REQUEST, String.format("Invalid service name %s", serviceName));
      return;
    }
    ReactorServiceManager serviceManager = reactorServiceManagementMap.get(serviceName);
    if (serviceManager.isServiceEnabled()) {
      String requestedInstances = String.valueOf(serviceManager.getRequestedInstances());
      String provisionedInstances = String.valueOf(serviceManager.getProvisionedInstances());
      reply.addProperty("requested", requestedInstances);
      reply.addProperty("provisioned", provisionedInstances);
      responder.sendJson(HttpResponseStatus.OK, reply);
>>>>>>> b26fe0a8
    } else {
      responder.sendString(HttpResponseStatus.FORBIDDEN, String.format("Service %s is not enabled", serviceName));
    }
  }

  /**
   * Sets the number of instances of Reactor Services
   */
  @Path("/system/services/{service-name}/instances")
  @PUT
  public void setServiceInstance(final HttpRequest request, final HttpResponder responder,
                                 @PathParam("service-name") final String serviceName) {
    try {
      if (!reactorServiceManagementMap.containsKey(serviceName)) {
<<<<<<< HEAD
        responder.sendString(HttpResponseStatus.NOT_FOUND, "Invalid Service Name");
        return;
      }

      ReactorServiceManager serviceManager = reactorServiceManagementMap.get(serviceName);
      final int instance = getInstances(request);
      Integer currentInstance = getSystemServiceInstanceCount(serviceName);
=======
        responder.sendString(HttpResponseStatus.BAD_REQUEST, String.format("Invalid service name %s", serviceName));
        return;
      }
      ReactorServiceManager serviceManager = reactorServiceManagementMap.get(serviceName);
      if (!serviceManager.isServiceEnabled()) {
        responder.sendString(HttpResponseStatus.FORBIDDEN, String.format("Service %s is not enabled", serviceName));
        return;
      }
      int instance = getInstances(request);
>>>>>>> b26fe0a8
      if (instance < serviceManager.getMinInstances() || instance > serviceManager.getMaxInstances()) {
        String response = String.format("Instance count should be between [%s,%s]", serviceManager.getMinInstances(),
                                        serviceManager.getMaxInstances());
        responder.sendString(HttpResponseStatus.BAD_REQUEST, response);
        return;
      } else if (instance == currentInstance) {
        responder.sendStatus(HttpResponseStatus.OK);
        return;
      }
<<<<<<< HEAD

      serviceStore.setServiceInstance(serviceName, instance);
=======
>>>>>>> b26fe0a8
      if (serviceManager.setInstances(instance)) {
        responder.sendStatus(HttpResponseStatus.OK);
      } else {
        responder.sendString(HttpResponseStatus.BAD_REQUEST, "Operation did not succeed");
      }
    } catch (Exception e) {
<<<<<<< HEAD
      responder.sendString(HttpResponseStatus.BAD_REQUEST, "Arguments are incorrect");
=======
      responder.sendString(HttpResponseStatus.INTERNAL_SERVER_ERROR,
                           String.format("Error updating instances for service: %s", serviceName));
>>>>>>> b26fe0a8
    }
  }

  //Return the status of reactor services in JSON format
  @Path("/system/services/status")
  @GET
  public void getBootStatus(final HttpRequest request, final HttpResponder responder) {
    Map<String, String> result = new HashMap<String, String>();
    for (String service : reactorServiceManagementMap.keySet()) {
      ReactorServiceManager reactorServiceManager = reactorServiceManagementMap.get(service);
      if (reactorServiceManager.isServiceEnabled() && reactorServiceManager.canCheckStatus()) {
        String status = reactorServiceManager.isServiceAvailable() ? STATUSOK : STATUSNOTOK;
        result.put(service, status);
      }
    }
    responder.sendJson(HttpResponseStatus.OK, result);
  }

  @Path("/system/services/{service-name}/status")
  @GET
  public void monitor(final HttpRequest request, final HttpResponder responder,
                      @PathParam("service-name") final String serviceName) {
    if (!reactorServiceManagementMap.containsKey(serviceName)) {
      responder.sendString(HttpResponseStatus.BAD_REQUEST, String.format("Invalid service name %s", serviceName));
      return;
    }
    ReactorServiceManager reactorServiceManager = reactorServiceManagementMap.get(serviceName);
    if (!reactorServiceManager.isServiceEnabled()) {
      responder.sendString(HttpResponseStatus.FORBIDDEN, String.format("Service %s is not enabled", serviceName));
      return;
    }
    if (reactorServiceManager.canCheckStatus() && reactorServiceManager.isServiceAvailable()) {
      responder.sendString(HttpResponseStatus.OK, STATUSOK);
    } else if (reactorServiceManager.canCheckStatus()) {
      responder.sendString(HttpResponseStatus.OK, STATUSNOTOK);
    } else {
      responder.sendString(HttpResponseStatus.BAD_REQUEST, "Operation not valid for this service");
    }
  }

  @Path("/system/services")
  @GET
  public void getServiceSpec(final HttpRequest request, final HttpResponder responder) throws Exception {
    List<JsonObject> serviceSpec = new ArrayList<JsonObject>();
    SortedSet<String> services = new TreeSet<String>(reactorServiceManagementMap.keySet());
    List<String> serviceList = new ArrayList<String>(services);
    for (String service : serviceList) {
      ReactorServiceManager serviceManager = reactorServiceManagementMap.get(service);
<<<<<<< HEAD
      String logs = serviceManager.isLogAvailable() ? Constants.Monitor.STATUS_OK : Constants.Monitor.STATUS_NOTOK;
      String canCheck = serviceManager.canCheckStatus() ? (
        serviceManager.isServiceAvailable() ? STATUSOK : STATUSNOTOK) : NOTAPPLICABLE;
      String minInstance = String.valueOf(serviceManager.getMinInstances());
      String maxInstance = String.valueOf(serviceManager.getMaxInstances());
      String provInstance = String.valueOf(serviceManager.getInstances());
      String reqInstance = String.valueOf(getSystemServiceInstanceCount(service));
      JsonObject reply = new JsonObject();
      reply.addProperty("name", service);
      reply.addProperty("logs", logs);
      reply.addProperty("status", canCheck);
      reply.addProperty("min", minInstance);
      reply.addProperty("max", maxInstance);
      reply.addProperty("requested", reqInstance);
      reply.addProperty("provisioned", provInstance);
      //TODO: Add metric name for Event Rate monitoring
      serviceSpec.add(reply);
=======
      if (serviceManager.isServiceEnabled()) {
        String logs = serviceManager.isLogAvailable() ? Constants.Monitor.STATUS_OK : Constants.Monitor.STATUS_NOTOK;
        String canCheck = serviceManager.canCheckStatus() ? (
          serviceManager.isServiceAvailable() ? STATUSOK : STATUSNOTOK) : NOTAPPLICABLE;
        String minInstance = String.valueOf(serviceManager.getMinInstances());
        String maxInstance = String.valueOf(serviceManager.getMaxInstances());
        String reqInstance = String.valueOf(serviceManager.getRequestedInstances());
        String provInstance = String.valueOf(serviceManager.getProvisionedInstances());
        JsonObject reply = new JsonObject();
        reply.addProperty("name", service);
        reply.addProperty("logs", logs);
        reply.addProperty("status", canCheck);
        reply.addProperty("min", minInstance);
        reply.addProperty("max", maxInstance);
        reply.addProperty("requested", reqInstance);
        reply.addProperty("provisioned", provInstance);
        //TODO: Add metric name for Event Rate monitoring
        serviceSpec.add(reply);
      }
>>>>>>> b26fe0a8
    }
    responder.sendJson(HttpResponseStatus.OK, serviceSpec);
  }

  private int getSystemServiceInstanceCount(String serviceName) throws Exception {
    Integer count = serviceStore.getServiceInstance(serviceName);
    int provisioned = 0;
    //If entry is not present in the table, create one by setting to provisioned instance count for the service
    if (count == null) {
      provisioned = reactorServiceManagementMap.get(serviceName).getInstances();
    } else {
      return count;
    }

    serviceStore.setServiceInstance(serviceName, provisioned);
    return provisioned;
  }
}<|MERGE_RESOLUTION|>--- conflicted
+++ resolved
@@ -49,16 +49,7 @@
   @Path("/system/services/{service-name}/instances")
   @GET
   public void getServiceInstance(final HttpRequest request, final HttpResponder responder,
-<<<<<<< HEAD
-                                 @PathParam("service-name") final String serviceName) throws Exception {
-    final Map<String, String> instances = new HashMap<String, String>();
-    if (reactorServiceManagementMap.containsKey(serviceName)) {
-      int actualInstance = reactorServiceManagementMap.get(serviceName).getInstances();
-      instances.put("provisioned", String.valueOf(actualInstance));
-      instances.put("requested", String.valueOf(getSystemServiceInstanceCount(serviceName)));
-      responder.sendString(HttpResponseStatus.OK, GSON.toJson(instances));
-=======
-                                 @PathParam("service-name") String serviceName) {
+                                 @PathParam("service-name") String serviceName) throws Exception {
     JsonObject reply = new JsonObject();
     if (!reactorServiceManagementMap.containsKey(serviceName)) {
       responder.sendString(HttpResponseStatus.BAD_REQUEST, String.format("Invalid service name %s", serviceName));
@@ -66,12 +57,10 @@
     }
     ReactorServiceManager serviceManager = reactorServiceManagementMap.get(serviceName);
     if (serviceManager.isServiceEnabled()) {
-      String requestedInstances = String.valueOf(serviceManager.getRequestedInstances());
-      String provisionedInstances = String.valueOf(serviceManager.getProvisionedInstances());
-      reply.addProperty("requested", requestedInstances);
-      reply.addProperty("provisioned", provisionedInstances);
+      int actualInstance = reactorServiceManagementMap.get(serviceName).getInstances();
+      reply.addProperty("provisioned", actualInstance);
+      reply.addProperty("requested", getSystemServiceInstanceCount(serviceName));
       responder.sendJson(HttpResponseStatus.OK, reply);
->>>>>>> b26fe0a8
     } else {
       responder.sendString(HttpResponseStatus.FORBIDDEN, String.format("Service %s is not enabled", serviceName));
     }
@@ -86,7 +75,6 @@
                                  @PathParam("service-name") final String serviceName) {
     try {
       if (!reactorServiceManagementMap.containsKey(serviceName)) {
-<<<<<<< HEAD
         responder.sendString(HttpResponseStatus.NOT_FOUND, "Invalid Service Name");
         return;
       }
@@ -94,17 +82,10 @@
       ReactorServiceManager serviceManager = reactorServiceManagementMap.get(serviceName);
       final int instance = getInstances(request);
       Integer currentInstance = getSystemServiceInstanceCount(serviceName);
-=======
-        responder.sendString(HttpResponseStatus.BAD_REQUEST, String.format("Invalid service name %s", serviceName));
-        return;
-      }
-      ReactorServiceManager serviceManager = reactorServiceManagementMap.get(serviceName);
       if (!serviceManager.isServiceEnabled()) {
         responder.sendString(HttpResponseStatus.FORBIDDEN, String.format("Service %s is not enabled", serviceName));
         return;
       }
-      int instance = getInstances(request);
->>>>>>> b26fe0a8
       if (instance < serviceManager.getMinInstances() || instance > serviceManager.getMaxInstances()) {
         String response = String.format("Instance count should be between [%s,%s]", serviceManager.getMinInstances(),
                                         serviceManager.getMaxInstances());
@@ -114,23 +95,16 @@
         responder.sendStatus(HttpResponseStatus.OK);
         return;
       }
-<<<<<<< HEAD
 
       serviceStore.setServiceInstance(serviceName, instance);
-=======
->>>>>>> b26fe0a8
       if (serviceManager.setInstances(instance)) {
         responder.sendStatus(HttpResponseStatus.OK);
       } else {
         responder.sendString(HttpResponseStatus.BAD_REQUEST, "Operation did not succeed");
       }
     } catch (Exception e) {
-<<<<<<< HEAD
-      responder.sendString(HttpResponseStatus.BAD_REQUEST, "Arguments are incorrect");
-=======
       responder.sendString(HttpResponseStatus.INTERNAL_SERVER_ERROR,
                            String.format("Error updating instances for service: %s", serviceName));
->>>>>>> b26fe0a8
     }
   }
 
@@ -179,33 +153,14 @@
     List<String> serviceList = new ArrayList<String>(services);
     for (String service : serviceList) {
       ReactorServiceManager serviceManager = reactorServiceManagementMap.get(service);
-<<<<<<< HEAD
-      String logs = serviceManager.isLogAvailable() ? Constants.Monitor.STATUS_OK : Constants.Monitor.STATUS_NOTOK;
-      String canCheck = serviceManager.canCheckStatus() ? (
-        serviceManager.isServiceAvailable() ? STATUSOK : STATUSNOTOK) : NOTAPPLICABLE;
-      String minInstance = String.valueOf(serviceManager.getMinInstances());
-      String maxInstance = String.valueOf(serviceManager.getMaxInstances());
-      String provInstance = String.valueOf(serviceManager.getInstances());
-      String reqInstance = String.valueOf(getSystemServiceInstanceCount(service));
-      JsonObject reply = new JsonObject();
-      reply.addProperty("name", service);
-      reply.addProperty("logs", logs);
-      reply.addProperty("status", canCheck);
-      reply.addProperty("min", minInstance);
-      reply.addProperty("max", maxInstance);
-      reply.addProperty("requested", reqInstance);
-      reply.addProperty("provisioned", provInstance);
-      //TODO: Add metric name for Event Rate monitoring
-      serviceSpec.add(reply);
-=======
       if (serviceManager.isServiceEnabled()) {
         String logs = serviceManager.isLogAvailable() ? Constants.Monitor.STATUS_OK : Constants.Monitor.STATUS_NOTOK;
         String canCheck = serviceManager.canCheckStatus() ? (
           serviceManager.isServiceAvailable() ? STATUSOK : STATUSNOTOK) : NOTAPPLICABLE;
         String minInstance = String.valueOf(serviceManager.getMinInstances());
         String maxInstance = String.valueOf(serviceManager.getMaxInstances());
-        String reqInstance = String.valueOf(serviceManager.getRequestedInstances());
-        String provInstance = String.valueOf(serviceManager.getProvisionedInstances());
+        String provInstance = String.valueOf(serviceManager.getInstances());
+        String reqInstance = String.valueOf(getSystemServiceInstanceCount(service));
         JsonObject reply = new JsonObject();
         reply.addProperty("name", service);
         reply.addProperty("logs", logs);
@@ -217,7 +172,6 @@
         //TODO: Add metric name for Event Rate monitoring
         serviceSpec.add(reply);
       }
->>>>>>> b26fe0a8
     }
     responder.sendJson(HttpResponseStatus.OK, serviceSpec);
   }
