/*
 * Copyright © 2014-2015 Cask Data, Inc.
 *
 * Licensed under the Apache License, Version 2.0 (the "License"); you may not
 * use this file except in compliance with the License. You may obtain a copy of
 * the License at
 *
 * http://www.apache.org/licenses/LICENSE-2.0
 *
 * Unless required by applicable law or agreed to in writing, software
 * distributed under the License is distributed on an "AS IS" BASIS, WITHOUT
 * WARRANTIES OR CONDITIONS OF ANY KIND, either express or implied. See the
 * License for the specific language governing permissions and limitations under
 * the License.
 */

package co.cask.cdap.internal.app.runtime.batch;

import co.cask.cdap.api.app.ApplicationSpecification;
import co.cask.cdap.api.mapreduce.MapReduce;
import co.cask.cdap.api.mapreduce.MapReduceSpecification;
import co.cask.cdap.api.metrics.MetricsCollectionService;
import co.cask.cdap.api.workflow.WorkflowToken;
import co.cask.cdap.app.program.Program;
import co.cask.cdap.app.runtime.Arguments;
import co.cask.cdap.app.runtime.ProgramController;
import co.cask.cdap.app.runtime.ProgramOptions;
import co.cask.cdap.app.runtime.ProgramRunner;
import co.cask.cdap.app.store.Store;
import co.cask.cdap.common.app.RunIds;
import co.cask.cdap.common.conf.CConfiguration;
import co.cask.cdap.common.conf.Constants;
import co.cask.cdap.common.lang.InstantiatorFactory;
import co.cask.cdap.common.lang.PropertyFieldSetter;
import co.cask.cdap.common.logging.LoggingContextAccessor;
import co.cask.cdap.common.logging.common.LogWriter;
import co.cask.cdap.common.logging.logback.CAppender;
import co.cask.cdap.data2.dataset2.DatasetFramework;
import co.cask.cdap.data2.registry.UsageRegistry;
import co.cask.cdap.data2.transaction.stream.StreamAdmin;
import co.cask.cdap.internal.app.runtime.DataSetFieldSetter;
import co.cask.cdap.internal.app.runtime.MetricsFieldSetter;
import co.cask.cdap.internal.app.runtime.ProgramOptionConstants;
import co.cask.cdap.internal.app.runtime.adapter.PluginInstantiator;
import co.cask.cdap.internal.app.runtime.artifact.ArtifactRepository;
import co.cask.cdap.internal.app.runtime.workflow.BasicWorkflowToken;
import co.cask.cdap.internal.lang.Reflections;
import co.cask.cdap.proto.ProgramType;
import co.cask.tephra.TransactionSystemClient;
import com.google.common.base.Preconditions;
import com.google.common.base.Throwables;
import com.google.common.io.Closeables;
import com.google.common.reflect.TypeToken;
import com.google.common.util.concurrent.ListenableFuture;
import com.google.common.util.concurrent.Service;
import com.google.gson.Gson;
import com.google.inject.Inject;
import org.apache.hadoop.conf.Configuration;
import org.apache.hadoop.security.UserGroupInformation;
import org.apache.twill.api.RunId;
import org.apache.twill.common.Threads;
import org.apache.twill.discovery.DiscoveryServiceClient;
import org.apache.twill.filesystem.LocationFactory;
import org.apache.twill.internal.ServiceListenerAdapter;
import org.slf4j.Logger;
import org.slf4j.LoggerFactory;

import java.io.Closeable;
import java.security.PrivilegedExceptionAction;
import java.util.ArrayList;
import java.util.List;
import java.util.concurrent.TimeUnit;
import javax.annotation.Nullable;

/**
 * Runs {@link MapReduce} programs.
 */
public class MapReduceProgramRunner implements ProgramRunner {
  private static final Logger LOG = LoggerFactory.getLogger(MapReduceProgramRunner.class);
  private static final Gson GSON = new Gson();

  private final StreamAdmin streamAdmin;
  private final CConfiguration cConf;
  private final Configuration hConf;
  private final LocationFactory locationFactory;
  private final MetricsCollectionService metricsCollectionService;
  private final DatasetFramework datasetFramework;
  private final Store store;
  private final TransactionSystemClient txSystemClient;
  private final DiscoveryServiceClient discoveryServiceClient;
  private final UsageRegistry usageRegistry;
  private final ArtifactRepository artifactRepository;

  @Inject
  public MapReduceProgramRunner(CConfiguration cConf, Configuration hConf,
                                LocationFactory locationFactory,
                                StreamAdmin streamAdmin,
                                DatasetFramework datasetFramework,
                                TransactionSystemClient txSystemClient,
                                MetricsCollectionService metricsCollectionService,
                                DiscoveryServiceClient discoveryServiceClient, Store store,
                                UsageRegistry usageRegistry, ArtifactRepository artifactRepository) {
    this.cConf = cConf;
    this.hConf = hConf;
    this.locationFactory = locationFactory;
    this.streamAdmin = streamAdmin;
    this.metricsCollectionService = metricsCollectionService;
    this.datasetFramework = datasetFramework;
    this.txSystemClient = txSystemClient;
    this.discoveryServiceClient = discoveryServiceClient;
    this.store = store;
    this.usageRegistry = usageRegistry;
    this.artifactRepository = artifactRepository;
  }

  @Inject (optional = true)
  void setLogWriter(@Nullable LogWriter logWriter) {
    if (logWriter != null) {
      CAppender.logWriter = logWriter;
    }
  }

  @Override
  public ProgramController run(final Program program, ProgramOptions options) {
    // Extract and verify parameters
    ApplicationSpecification appSpec = program.getApplicationSpecification();
    Preconditions.checkNotNull(appSpec, "Missing application specification.");

    ProgramType processorType = program.getType();
    Preconditions.checkNotNull(processorType, "Missing processor type.");
    Preconditions.checkArgument(processorType == ProgramType.MAPREDUCE, "Only MAPREDUCE process type is supported.");

    MapReduceSpecification spec = appSpec.getMapReduce().get(program.getName());
    Preconditions.checkNotNull(spec, "Missing MapReduceSpecification for %s", program.getName());

    // Optionally get runId. If the map-reduce started by other program (e.g. Workflow), it inherit the runId.
    Arguments arguments = options.getArguments();

    final RunId runId = RunIds.fromString(arguments.getOption(ProgramOptionConstants.RUN_ID));

    long logicalStartTime = arguments.hasOption(ProgramOptionConstants.LOGICAL_START_TIME)
                                ? Long.parseLong(arguments
                                                   .getOption(ProgramOptionConstants.LOGICAL_START_TIME))
                                : System.currentTimeMillis();

    String programNameInWorkflow = arguments.getOption(ProgramOptionConstants.PROGRAM_NAME_IN_WORKFLOW);

    WorkflowToken workflowToken = null;
    if (arguments.hasOption(ProgramOptionConstants.WORKFLOW_TOKEN)) {
      workflowToken = GSON.fromJson(arguments.getOption(ProgramOptionConstants.WORKFLOW_TOKEN),
                                    BasicWorkflowToken.class);
    }

    MapReduce mapReduce;
    try {
      mapReduce = new InstantiatorFactory(false).get(TypeToken.of(program.<MapReduce>getMainClass())).create();
    } catch (Exception e) {
      LOG.error("Failed to instantiate MapReduce class for {}", spec.getClassName(), e);
      throw Throwables.propagate(e);
    }

    // List of all Closeable resources that needs to be cleanup
    List<Closeable> closeables = new ArrayList<>();
    try {
      PluginInstantiator pluginInstantiator = createArtifactPluginInstantiator(program.getClassLoader());
      closeables.add(pluginInstantiator);

      final DynamicMapReduceContext context =
        new DynamicMapReduceContext(program, null, runId, null, options.getUserArguments(), spec,
                                    logicalStartTime, programNameInWorkflow, workflowToken, discoveryServiceClient,
<<<<<<< HEAD
                                    metricsCollectionService, txSystemClient, datasetFramework,
                                    adapterSpec, pluginInstantiator, artifactPluginInstantiator, artifactRepository);
=======
                                    metricsCollectionService, txSystemClient, datasetFramework, locationFactory,
                                    pluginInstantiator);
>>>>>>> 6c34f1ed


      Reflections.visit(mapReduce, mapReduce.getClass(),
                        new PropertyFieldSetter(context.getSpecification().getProperties()),
                        new MetricsFieldSetter(context.getMetrics()),
                        new DataSetFieldSetter(context));

      // note: this sets logging context on the thread level
      LoggingContextAccessor.setLoggingContext(context.getLoggingContext());

      final Service mapReduceRuntimeService = new MapReduceRuntimeService(cConf, hConf, mapReduce, spec, context,
                                                                          program.getJarLocation(), locationFactory,
                                                                          streamAdmin, txSystemClient, usageRegistry,
                                                                          artifactRepository);
      mapReduceRuntimeService.addListener(
        createRuntimeServiceListener(program, runId, closeables, arguments, options.getUserArguments()),
        Threads.SAME_THREAD_EXECUTOR);

      final ProgramController controller = new MapReduceProgramController(mapReduceRuntimeService, context);

      LOG.info("Starting MapReduce Job: {}", context.toString());
      // if security is not enabled, start the job as the user we're using to access hdfs with.
      // if this is not done, the mapred job will be launched as the user that runs the program
      // runner, which is probably the yarn user. This may cause permissions issues if the program
      // tries to access cdap data. For example, writing to a FileSet will fail, as the yarn user will
      // be running the job, but the data directory will be owned by cdap.
      if (!MapReduceTaskContextProvider.isLocal(hConf) && !UserGroupInformation.isSecurityEnabled()) {
        String runAs = cConf.get(Constants.CFG_HDFS_USER);
        try {
          UserGroupInformation.createRemoteUser(runAs)
            .doAs(new PrivilegedExceptionAction<ListenableFuture<Service.State>>() {
              @Override
              public ListenableFuture<Service.State> run() throws Exception {
                return mapReduceRuntimeService.start();
              }
            });
        } catch (Exception e) {
          LOG.error("Exception running mapreduce job as user {}.", runAs, e);
          throw Throwables.propagate(e);
        }
      } else {
        mapReduceRuntimeService.start();
      }
      return controller;
    } catch (Exception e) {
      closeAllQuietly(closeables);
      throw Throwables.propagate(e);
    }
  }

  /**
   * Creates a service listener to reactor on state changes on {@link MapReduceRuntimeService}.
   */
  private Service.Listener createRuntimeServiceListener(final Program program, final RunId runId,
                                                        final Iterable<Closeable> closeables,
                                                        Arguments arguments, final Arguments userArgs) {

    final String twillRunId = arguments.getOption(ProgramOptionConstants.TWILL_RUN_ID);
    final String workflowName = arguments.getOption(ProgramOptionConstants.WORKFLOW_NAME);
    final String workflowNodeId = arguments.getOption(ProgramOptionConstants.WORKFLOW_NODE_ID);
    final String workflowRunId = arguments.getOption(ProgramOptionConstants.WORKFLOW_RUN_ID);

    return new ServiceListenerAdapter() {
      @Override
      public void starting() {
        //Get start time from RunId
        long startTimeInSeconds = RunIds.getTime(runId, TimeUnit.SECONDS);
        if (startTimeInSeconds == -1) {
          // If RunId is not time-based, use current time as start time
          startTimeInSeconds = TimeUnit.MILLISECONDS.toSeconds(System.currentTimeMillis());
        }
        if (workflowName == null) {
          store.setStart(program.getId(), runId.getId(), startTimeInSeconds, twillRunId, userArgs.asMap());
        } else {
          // Program started by Workflow
          store.setWorkflowProgramStart(program.getId(), runId.getId(), workflowName, workflowRunId, workflowNodeId,
                                        startTimeInSeconds, twillRunId);
        }
      }

      @Override
      public void terminated(Service.State from) {
        closeAllQuietly(closeables);
        if (from == Service.State.STOPPING) {
          // Service was killed
          store.setStop(program.getId(), runId.getId(), TimeUnit.MILLISECONDS.toSeconds(System.currentTimeMillis()),
                        ProgramController.State.KILLED.getRunStatus());
        } else {
          // Service completed by itself.
          store.setStop(program.getId(), runId.getId(), TimeUnit.MILLISECONDS.toSeconds(System.currentTimeMillis()),
                        ProgramController.State.COMPLETED.getRunStatus());
        }
      }

      @Override
      public void failed(Service.State from, Throwable failure) {
        closeAllQuietly(closeables);
        store.setStop(program.getId(), runId.getId(), TimeUnit.MILLISECONDS.toSeconds(System.currentTimeMillis()),
                      ProgramController.State.ERROR.getRunStatus());
      }
    };
  }

  private PluginInstantiator createArtifactPluginInstantiator(ClassLoader programClassLoader) {
    return new PluginInstantiator(cConf, programClassLoader);
  }

  private void closeAllQuietly(Iterable<Closeable> closeables) {
    for (Closeable c : closeables) {
      Closeables.closeQuietly(c);
    }
  }
}<|MERGE_RESOLUTION|>--- conflicted
+++ resolved
@@ -168,14 +168,8 @@
       final DynamicMapReduceContext context =
         new DynamicMapReduceContext(program, null, runId, null, options.getUserArguments(), spec,
                                     logicalStartTime, programNameInWorkflow, workflowToken, discoveryServiceClient,
-<<<<<<< HEAD
                                     metricsCollectionService, txSystemClient, datasetFramework,
-                                    adapterSpec, pluginInstantiator, artifactPluginInstantiator, artifactRepository);
-=======
-                                    metricsCollectionService, txSystemClient, datasetFramework, locationFactory,
-                                    pluginInstantiator);
->>>>>>> 6c34f1ed
-
+                                    pluginInstantiator, artifactRepository);
 
       Reflections.visit(mapReduce, mapReduce.getClass(),
                         new PropertyFieldSetter(context.getSpecification().getProperties()),
