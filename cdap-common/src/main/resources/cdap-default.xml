--- conflicted
+++ resolved
@@ -1074,14 +1074,6 @@
     <property>
         <name>security.auth.server.bind.address</name>
         <value>0.0.0.0</value>
-<<<<<<< HEAD
-    </property>
-
-    <property>
-        <name>security.auth.server.bind.port</name>
-        <value>10009</value>
-=======
->>>>>>> 04382ce2
     </property>
 
     <property>
