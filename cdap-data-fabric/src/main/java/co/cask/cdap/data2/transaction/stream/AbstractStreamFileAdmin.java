--- conflicted
+++ resolved
@@ -288,26 +288,18 @@
     streamCoordinatorClient.streamCreated(name);
   }
 
-<<<<<<< HEAD
+  /**
+   * Create the public {@link NotificationFeed}s that concerns the stream with configuration {@code config}.
+   *
+   * @param config config of the stream to create feeds for
+   */
   private void createStreamFeeds(StreamConfig config) {
-=======
-  /**
-   * Create the public {@link NotificationFeed}s that concerns the {@code stream}.
-   *
-   * @param stream stream to create feeds for
-   */
-  private void createStreamFeeds(String stream) {
->>>>>>> 2f684368
     // TODO use accountID as namespace?
     try {
       NotificationFeed streamFeed = new NotificationFeed.Builder()
         .setNamespace(Constants.DEFAULT_NAMESPACE)
         .setCategory(Constants.Notification.Stream.STREAM_FEED_CATEGORY)
-<<<<<<< HEAD
-        .setName(config.getName())
-=======
-        .setName(String.format("%sSize", stream))
->>>>>>> 2f684368
+        .setName(String.format("%sSize", config.getName()))
         .setDescription(String.format("Size updates feed for Stream %s every %dMB",
                                       config.getName(), config.getNotificationThresholdMB()))
         .build();
