<?xml version="1.0" encoding="UTF-8"?>

<!--
  Copyright © 2014 Cask Data, Inc.

  Licensed under the Apache License, Version 2.0 (the "License"); you may not
  use this file except in compliance with the License. You may obtain a copy of
  the License at

  http://www.apache.org/licenses/LICENSE-2.0

  Unless required by applicable law or agreed to in writing, software
  distributed under the License is distributed on an "AS IS" BASIS, WITHOUT
  WARRANTIES OR CONDITIONS OF ANY KIND, either express or implied. See the
  License for the specific language governing permissions and limitations under
  the License.
  -->

<project xmlns="http://maven.apache.org/POM/4.0.0"
         xmlns:xsi="http://www.w3.org/2001/XMLSchema-instance"
         xsi:schemaLocation="http://maven.apache.org/POM/4.0.0 http://maven.apache.org/xsd/maven-4.0.0.xsd">

  <parent>
    <artifactId>cdap-examples</artifactId>
    <groupId>co.cask.cdap</groupId>
<<<<<<< HEAD
    <version>3.0.1</version>
=======
    <version>3.1.0-SNAPSHOT</version>
>>>>>>> edde692b
  </parent>
  <modelVersion>4.0.0</modelVersion>

  <artifactId>FileSetExample</artifactId>
  <name>FileSet Example</name>
  <packaging>jar</packaging>

  <properties>
    <app.main.class>co.cask.cdap.examples.fileset.FileSetExample</app.main.class>
  </properties>
</project><|MERGE_RESOLUTION|>--- conflicted
+++ resolved
@@ -23,11 +23,7 @@
   <parent>
     <artifactId>cdap-examples</artifactId>
     <groupId>co.cask.cdap</groupId>
-<<<<<<< HEAD
-    <version>3.0.1</version>
-=======
     <version>3.1.0-SNAPSHOT</version>
->>>>>>> edde692b
   </parent>
   <modelVersion>4.0.0</modelVersion>
 
