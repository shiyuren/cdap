--- conflicted
+++ resolved
@@ -21,11 +21,7 @@
   <parent>
     <artifactId>cdap</artifactId>
     <groupId>co.cask.cdap</groupId>
-<<<<<<< HEAD
     <version>3.4.0-SNAPSHOT</version>
-=======
-    <version>3.3.1-SNAPSHOT</version>
->>>>>>> 3bee8b37
   </parent>
   <modelVersion>4.0.0</modelVersion>
 
