--- conflicted
+++ resolved
@@ -35,19 +35,13 @@
   private transient Integer hashCode;
 
   public FlowletId(String namespace, String application, String flow, String flowlet) {
-<<<<<<< HEAD
-    super(namespace, EntityType.FLOWLET);
-    this.application = application;
-=======
     this(new ApplicationId(namespace, application), flow, flowlet);
   }
 
   public FlowletId(ApplicationId appId, String flow, String flowlet) {
-    super(EntityType.FLOWLET);
-    this.namespace = appId.getNamespace();
+    super(appId.getNamespace(), EntityType.FLOWLET);
     this.application = appId.getApplication();
     this.version = appId.getVersion();
->>>>>>> 0469ef7a
     this.flow = flow;
     this.flowlet = flowlet;
   }
@@ -74,19 +68,14 @@
   }
 
   @Override
-<<<<<<< HEAD
   public String getEntityName() {
     return getFlowlet();
   }
 
   @Override
   public ProgramId getParent() {
-    return new ProgramId(namespace, application, ProgramType.FLOW, flow);
-=======
-  public ProgramId getParent() {
     return new ProgramId(new ApplicationId(getNamespace(), getApplication(), getVersion()),
                          ProgramType.FLOW, getFlow());
->>>>>>> 0469ef7a
   }
 
   @Override
