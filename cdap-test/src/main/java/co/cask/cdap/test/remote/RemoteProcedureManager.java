/*
 * Copyright © 2015 Cask Data, Inc.
 *
 * Licensed under the Apache License, Version 2.0 (the "License"); you may not
 * use this file except in compliance with the License. You may obtain a copy of
 * the License at
 *
 * http://www.apache.org/licenses/LICENSE-2.0
 *
 * Unless required by applicable law or agreed to in writing, software
 * distributed under the License is distributed on an "AS IS" BASIS, WITHOUT
 * WARRANTIES OR CONDITIONS OF ANY KIND, either express or implied. See the
 * License for the specific language governing permissions and limitations under
 * the License.
 */

package co.cask.cdap.test.remote;

import co.cask.cdap.api.metrics.RuntimeMetrics;
import co.cask.cdap.client.MetricsClient;
import co.cask.cdap.client.ProcedureClient;
import co.cask.cdap.client.ProgramClient;
import co.cask.cdap.client.config.ClientConfig;
import co.cask.cdap.client.config.ConnectionConfig;
import co.cask.cdap.proto.Id;
import co.cask.cdap.test.ProcedureManager;
import com.google.common.base.Throwables;

import java.io.IOException;
import java.util.Map;

/**
 *
 */
public class RemoteProcedureManager implements ProcedureManager {

  private final Id.Procedure procedure;
  private final ClientConfig clientConfig;
  private final MetricsClient metricsClient;

  public RemoteProcedureManager(Id.Procedure procedure, ClientConfig clientConfig) {
    this.procedure = procedure;
    this.clientConfig = clientConfig;
    this.metricsClient = new MetricsClient(clientConfig);
  }

  private ClientConfig getClientConfig() {
    ConnectionConfig connectionConfig = ConnectionConfig.builder(clientConfig.getConnectionConfig())
      .setNamespace(procedure.getNamespace())
      .build();
<<<<<<< HEAD
    return new ClientConfig.Builder(clientConfig)
      .setConnectionConfig(connectionConfig)
      .build();
=======
    return new ClientConfig.Builder(clientConfig).setConnectionConfig(connectionConfig).build();
>>>>>>> 1c09d01c
  }

  private ProgramClient getProgramClient() {
    return new ProgramClient(getClientConfig());
  }

  @Override
  public void stop() {
    try {
      getProgramClient().stop(procedure.getApplicationId(), procedure.getType(), procedure.getId());
    } catch (Exception e) {
      throw Throwables.propagate(e);
    }
  }

  @Override
  public RuntimeMetrics getMetrics() {
    return metricsClient.getProcedureMetrics(procedure);
  }

  @Override
  public co.cask.cdap.test.ProcedureClient getClient() {
    return new ProcedureClientAdapter(clientConfig, procedure);
  }

  /**
   * Transforms cdap-client ProcedureClient into cdap-test ProcedureClient
   */
  public static class ProcedureClientAdapter implements co.cask.cdap.test.ProcedureClient {

    private final ClientConfig clientConfig;
    private final Id.Procedure procedure;

    public ProcedureClientAdapter(ClientConfig clientConfig, Id.Procedure procedure) {
      this.clientConfig = clientConfig;
      this.procedure = procedure;
    }

    private ClientConfig getClientConfig() {
      ConnectionConfig connectionConfig = ConnectionConfig.builder(clientConfig.getConnectionConfig())
        .setNamespace(procedure.getNamespace())
        .build();
<<<<<<< HEAD
      return new ClientConfig.Builder(clientConfig)
        .setConnectionConfig(connectionConfig)
        .build();
=======
      return new ClientConfig.Builder(clientConfig).setConnectionConfig(connectionConfig).build();
>>>>>>> 1c09d01c
    }

    private ProcedureClient getProcedureClient() {
      return new ProcedureClient(getClientConfig());
    }

    @Override
    public byte[] queryRaw(String method, Map<String, String> arguments) throws IOException {
      try {
        return getProcedureClient().callRaw(procedure.getApplicationId(), procedure.getId(), method, arguments);
      } catch (Exception e) {
        throw Throwables.propagate(e);
      }
    }

    @Override
    public String query(String method, Map<String, String> arguments) throws IOException {
      try {
        return getProcedureClient().call(procedure.getApplicationId(), procedure.getId(), method, arguments);
      } catch (Exception e) {
        throw Throwables.propagate(e);
      }
    }
  }
}<|MERGE_RESOLUTION|>--- conflicted
+++ resolved
@@ -48,13 +48,7 @@
     ConnectionConfig connectionConfig = ConnectionConfig.builder(clientConfig.getConnectionConfig())
       .setNamespace(procedure.getNamespace())
       .build();
-<<<<<<< HEAD
-    return new ClientConfig.Builder(clientConfig)
-      .setConnectionConfig(connectionConfig)
-      .build();
-=======
     return new ClientConfig.Builder(clientConfig).setConnectionConfig(connectionConfig).build();
->>>>>>> 1c09d01c
   }
 
   private ProgramClient getProgramClient() {
@@ -97,13 +91,7 @@
       ConnectionConfig connectionConfig = ConnectionConfig.builder(clientConfig.getConnectionConfig())
         .setNamespace(procedure.getNamespace())
         .build();
-<<<<<<< HEAD
-      return new ClientConfig.Builder(clientConfig)
-        .setConnectionConfig(connectionConfig)
-        .build();
-=======
       return new ClientConfig.Builder(clientConfig).setConnectionConfig(connectionConfig).build();
->>>>>>> 1c09d01c
     }
 
     private ProcedureClient getProcedureClient() {
