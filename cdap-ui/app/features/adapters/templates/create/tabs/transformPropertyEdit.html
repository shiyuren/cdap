<br />

<div class="row">
  <div class="col-xs-12" ng-init="plugin=transform">
    <form class="form-horizontal"
          ng-controller="PluginEditController"
          plugin-property-edit-view>
      <div ng-if="noconfig">
        <div class="well well-lg widget-group-container">
<<<<<<< HEAD
          <div ng-repeat="(name, value) in plugin.properties track by $index">
            <div class="form-group">
              <label class="control-label col-sm-2">{{ name | caskCapitalizeFilter}}</label>
              <div class="col-sm-7">
                <input type="text"
                        class="form-control"
                        ng-model="plugin.properties[name]"/>
=======
          <div ng-repeat="(name, value) in plugin.properties track by $index" class="row">
            <div class="row-padding">
              <div class="form-group">
                <label
                      ng-init="title='info';description=plugin._backendProperties[name].description"
                      class="control-label col-xs-12">
                  <span  data-placement="right"
                         data-trigger="hover"
                         data-auto-close="1"
                         data-template="/assets/features/adapters/templates/create/popover.html"
                         bs-popover>
                         {{name}}
                  </span>
                </label>
                <div class="col-xs-12">
                  <input type="text"
                          class="form-control"
                          ng-model="plugin.properties[name]"/>
                </div>
>>>>>>> bc86132f
              </div>
            </div>
          </div>
        </div>
      </div>
      <div ng-if="configfetched" class="am-slide-right">
        <div class="row">
          <div class="col-xs-12"
               ng-repeat="group in groups.position">

            <div class="well well-lg widget-group-container">
              <h3>{{groups[group].display}}</h3>

<<<<<<< HEAD
              <div ng-repeat="field in groups[group].position">
                <div class="form-group">
                  <label class="control-label col-sm-4"
                      ng-init="title=groups[group].fields[field].info;description=groups[group].fields[field].description">
                    <span data-placement="bottom"
                          data-trigger="hover"
                          data-auto-close="1"
                          data-template="/assets/features/adapters/templates/create/popover.html"
                          bs-popover>
                      {{groups[group].fields[field].label}}
                    </span>
                  </label>
                  <div class="col-sm-7">
                    <div data-name="field"
                         class="my-widget-container"
                         data-model="plgui.properties[field]"
                         data-myconfig="groups[group].fields[field]"
                         widget-container>
=======
              <div ng-repeat="field in groups[group].position" class="row">
                <div class="row-padding">
                  <div class="form-group">
                    <label class="control-label col-xs-12"
                        ng-init="title=groups[group].fields[field].info;description=groups[group].fields[field].description">
                      <span data-placement="right"
                            data-trigger="hover"
                            data-auto-close="1"
                            data-template="/assets/features/adapters/templates/create/popover.html"
                            bs-popover>
                        {{groups[group].fields[field].label}}
                      </span>
                    </label>
                    <div class="col-xs-12">
                      <div data-name="field"
                           class="my-widget-container"
                           data-model="plgui.properties[field]"
                           data-myconfig="groups[group].fields[field]"
                           widget-container>
                      </div>
>>>>>>> bc86132f
                    </div>
                  </div>
                </div>
              </div>
            </div>
          </div>
        </div>
      </div>
      <div ng-if="!noproperty">
        <div class="well well-lg">
          No Properties for this Plugin.
        </div>
      </div>
    </form>
</div><|MERGE_RESOLUTION|>--- conflicted
+++ resolved
@@ -2,20 +2,10 @@
 
 <div class="row">
   <div class="col-xs-12" ng-init="plugin=transform">
-    <form class="form-horizontal"
-          ng-controller="PluginEditController"
+    <form ng-controller="PluginEditController"
           plugin-property-edit-view>
       <div ng-if="noconfig">
         <div class="well well-lg widget-group-container">
-<<<<<<< HEAD
-          <div ng-repeat="(name, value) in plugin.properties track by $index">
-            <div class="form-group">
-              <label class="control-label col-sm-2">{{ name | caskCapitalizeFilter}}</label>
-              <div class="col-sm-7">
-                <input type="text"
-                        class="form-control"
-                        ng-model="plugin.properties[name]"/>
-=======
           <div ng-repeat="(name, value) in plugin.properties track by $index" class="row">
             <div class="row-padding">
               <div class="form-group">
@@ -35,7 +25,6 @@
                           class="form-control"
                           ng-model="plugin.properties[name]"/>
                 </div>
->>>>>>> bc86132f
               </div>
             </div>
           </div>
@@ -49,26 +38,6 @@
             <div class="well well-lg widget-group-container">
               <h3>{{groups[group].display}}</h3>
 
-<<<<<<< HEAD
-              <div ng-repeat="field in groups[group].position">
-                <div class="form-group">
-                  <label class="control-label col-sm-4"
-                      ng-init="title=groups[group].fields[field].info;description=groups[group].fields[field].description">
-                    <span data-placement="bottom"
-                          data-trigger="hover"
-                          data-auto-close="1"
-                          data-template="/assets/features/adapters/templates/create/popover.html"
-                          bs-popover>
-                      {{groups[group].fields[field].label}}
-                    </span>
-                  </label>
-                  <div class="col-sm-7">
-                    <div data-name="field"
-                         class="my-widget-container"
-                         data-model="plgui.properties[field]"
-                         data-myconfig="groups[group].fields[field]"
-                         widget-container>
-=======
               <div ng-repeat="field in groups[group].position" class="row">
                 <div class="row-padding">
                   <div class="form-group">
@@ -89,7 +58,6 @@
                            data-myconfig="groups[group].fields[field]"
                            widget-container>
                       </div>
->>>>>>> bc86132f
                     </div>
                   </div>
                 </div>
