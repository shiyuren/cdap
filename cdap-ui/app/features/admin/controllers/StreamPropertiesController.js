--- conflicted
+++ resolved
@@ -40,10 +40,6 @@
 
             }
           });
-<<<<<<< HEAD
-
-=======
->>>>>>> 2870fffb
 
           // formatting settings
           var settings = myHelpers.objectQuery(res, 'format', 'settings');
@@ -145,14 +141,6 @@
     $scope.removeSetting = function(setting) {
       var index = $scope.settings.indexOf(setting);
       $scope.settings.splice(index, 1);
-<<<<<<< HEAD
-    };
-
-    $scope.closeModal = function() {
-      $modalInstance.close();
-
-=======
->>>>>>> 2870fffb
     };
 
   });