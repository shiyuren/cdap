angular.module(PKG.name + '.feature.services')
  .config(function($stateProvider, $urlRouterProvider, MYAUTH_ROLE) {
    $stateProvider
      .state('services', {
        url: '/services',
        abstract: true,
        parent: 'programs',
        data: {
          authorizedRoles: MYAUTH_ROLE.all,
          highlightTab: 'development'
        },
        template: '<ui-view/>'
      })
      .state('services.list', {
        url: '/list',
        templateUrl: '/assets/features/services/templates/list.html',
        controller: 'ServicesListController',
        ncyBreadcrumb: {
          parent: 'apps.detail.overview.status',
          label: 'Services'
        }
      })
      .state('services.detail', {
        url: '/:programId',
        controller: 'ServicesDetailController',
        templateUrl: '/assets/features/services/templates/detail.html',
        resolve : {
          rRuns: function(MyDataSource, $stateParams, $q) {
            var defer = $q.defer(),
                dataSrc = new MyDataSource();

            dataSrc.request({
              _cdapPath: '/namespaces/' + $stateParams.namespace +
                          '/apps/' + $stateParams.appId +
                          '/services/' + $stateParams.programId +
                          '/runs'
            })
            .then(function (res) {
              defer.resolve(res);
            });

            return defer.promise;

          }
        },
        ncyBreadcrumb: {
          parent: 'apps.detail.overview.status',
          label: 'Services',
          skip: true
        }
      })
        .state('services.detail.runs', {
          url: '/runs',
          templateUrl: '/assets/features/services/templates/tabs/runs.html',
          controller: 'ServicesRunsController',
          ncyBreadcrumb: {
            label: '{{$state.params.programId}}'
          }
        })
          .state('services.detail.runs.run', {
            url: '/:runid',
            templateUrl: '/assets/features/services/templates/tabs/runs/run-detail.html',
            controller: 'ServicesRunDetailController',
            ncyBreadcrumb: {
              label: '{{$state.params.runid}}'
            }
          })
          .state('services.detail.runs.makerequest', {
            params: {
              requestUrl: null,
              requestMethod: null
            },
            onEnter: function ($state, $modal) {
              var modal = $modal({
                template: '/assets/features/services/templates/tabs/runs/tabs/status/make-request.html',
              });
              modal.$scope.$on('modal.hide', function() {
                $state.go('^');
              });
            }
          })


<<<<<<< HEAD
        .state('services.detail.data', {
=======
        .state('services.detail.datasets', {
>>>>>>> edde692b
          url: '/data',
          templateUrl: '/assets/features/services/templates/tabs/data.html',
          ncyBreadcrumb: {
            parent: 'services.detail.runs',
            label: 'Datasets'
          }
        })
        .state('services.detail.metadata', {
          url: '/metadata',
          templateUrl: '/assets/features/services/templates/tabs/metadata.html',
          ncyBreadcrumb: {
            parent: 'services.detail.runs',
            label: 'Metadata'
          }
        })
        .state('services.detail.history', {
          url: '/history',
          templateUrl: '/assets/features/services/templates/tabs/history.html',
          ncyBreadcrumb: {
<<<<<<< HEAD
            parent: 'apps.detail.overview.status',
            label: '{{$state.params.programId}} / History'
=======
            parent: 'services.detail.runs',
            label: 'History'
>>>>>>> edde692b
          }
        })

        .state('services.detail.resources', {
          url: '/resource',
          templateUrl: '/assets/features/services/templates/tabs/resources.html',
          ncyBreadcrumb: {
            parent: 'services.detail.runs',
            label: 'Resources'
          }
        });
  });<|MERGE_RESOLUTION|>--- conflicted
+++ resolved
@@ -81,11 +81,7 @@
           })
 
 
-<<<<<<< HEAD
-        .state('services.detail.data', {
-=======
         .state('services.detail.datasets', {
->>>>>>> edde692b
           url: '/data',
           templateUrl: '/assets/features/services/templates/tabs/data.html',
           ncyBreadcrumb: {
@@ -105,13 +101,8 @@
           url: '/history',
           templateUrl: '/assets/features/services/templates/tabs/history.html',
           ncyBreadcrumb: {
-<<<<<<< HEAD
-            parent: 'apps.detail.overview.status',
-            label: '{{$state.params.programId}} / History'
-=======
             parent: 'services.detail.runs',
             label: 'History'
->>>>>>> edde692b
           }
         })
 
