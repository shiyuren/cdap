--- conflicted
+++ resolved
@@ -71,14 +71,8 @@
       }
 
       &.y {
-<<<<<<< HEAD
-        path, line { display: none; }
-=======
         path,
-        line {
-          display: none;
-        }
->>>>>>> 275e500e
+        line { display: none; }
       }
     }
 
