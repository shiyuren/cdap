--- conflicted
+++ resolved
@@ -83,33 +83,6 @@
     padding: 10px;
     .border-radius(8px);
     .box-shadow(0 8px 6px -6px @cdap-darkness);
-<<<<<<< HEAD
-    margin-top: 20px;
-    big {
-      color: @cdap-header;
-      font-size: 44px;
-      font-weight: 600;
-      letter-spacing: 2px;
-    }
-    small {
-      color: @cdap-bluegray;
-      font-size: 17px;
-    }
-    small.timestamp {
-      font-size: 14px;
-    }
-    .fa-close {
-      color: white;
-      font-size: 32px;
-      padding: 12px 15px;
-      vertical-align: text-top;
-    }
-    .panel-body {
-      .col-sm-4 {
-        &:not(:first-child) {
-          border-left: 1px dashed @cdap-gray;
-        }
-=======
     .btn-close {
       .cask-btn(@background: @cdap-lightgray, @border: 0, @border-radius: 28px, @padding: 0);
       cursor: pointer;
@@ -119,7 +92,6 @@
         font-size: 16px;
         padding: 8px 10px;
         vertical-align: text-top;
->>>>>>> 43490b07
       }
     }
   }
