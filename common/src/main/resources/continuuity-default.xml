--- conflicted
+++ resolved
@@ -773,13 +773,8 @@
 
     <property>
         <name>security.server.token.expiration.ms</name>
-<<<<<<< HEAD
-        <description>AccessToken expiration time in milliseconds</description>
-        <value>84000000</value>
-=======
         <description>AccessToken expiration time in milliseconds (defaults to 24 hours)</description>
         <value>86400000</value>
->>>>>>> 1c5287ec
     </property>
 
     <property>
