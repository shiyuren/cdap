--- conflicted
+++ resolved
@@ -58,13 +58,7 @@
   private static final String NAME = Constants.Gateway.STREAM_HANDLER_NAME;
 
   private final StreamCache streamCache;
-<<<<<<< HEAD
-  private final MetadataService metadataService;
-=======
   private final MetaDataStore metaDataStore;
-  private final CMetrics cMetrics;
-  private final GatewayMetrics gatewayMetrics;
->>>>>>> 3e95fcef
   private final CachedStreamEventCollector streamEventCollector;
   private final GatewayAuthenticator authenticator;
 
@@ -72,21 +66,11 @@
 
   @Inject
   public StreamHandler(final TransactionSystemClient txClient, StreamCache streamCache,
-<<<<<<< HEAD
-                       MetadataService metadataService,
-                       final QueueClientFactory queueClientFactory, GatewayAuthenticator authenticator,
-                       CachedStreamEventCollector cachedStreamEventCollector) {
-    this.streamCache = streamCache;
-    this.metadataService = metadataService;
-=======
-                       MetaDataStore metaDataStore, CMetrics cMetrics, GatewayMetrics gatewayMetrics,
+                       MetaDataStore metaDataStore,
                        final QueueClientFactory queueClientFactory, GatewayAuthenticator authenticator,
                        CachedStreamEventCollector cachedStreamEventCollector) {
     this.streamCache = streamCache;
     this.metaDataStore = metaDataStore;
-    this.cMetrics = cMetrics;
-    this.gatewayMetrics = gatewayMetrics;
->>>>>>> 3e95fcef
     this.authenticator = authenticator;
 
     this.streamEventCollector = cachedStreamEventCollector;
